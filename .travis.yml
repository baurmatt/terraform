<<<<<<< HEAD
sudo: required

services:
  - docker

language: generic

# establish environment variables
env:
  - TEST_DIR=examples/azure-vm-simple-linux

branches:
  only:
  - /^(?i:topic)-.*$/

# install terraform
before_deploy:
  - export KEY=$(cat /dev/urandom | tr -cd 'a-z' | head -c 12)
  - export PASSWORD=$KEY$(cat /dev/urandom | tr -cd 'A-Z' | head -c 2)$(cat /dev/urandom | tr -cd '0-9' | head -c 2)

# terraform deploy script
deploy:
  - provider: script
    skip_cleanup: true
    script: cd $TRAVIS_BUILD_DIR/$TEST_DIR && ./deploy.sh
    on:
      repo: 10thmagnitude/terraform
      branch: topic-101-vm-simple-linux

# destroy resources with Azure CLI
after_deploy: cd $TRAVIS_BUILD_DIR/$TEST_DIR && ./after_deploy.sh
=======
language: generic

# establish environment variables
env:
  - TEST_DIR=examples/101-vm-simple-linux
#   global:
#     - GH_USER_NAME="travis-ci"
#     - GH_USER_EMAIL="mikedball@gmail.com"
#     - GH_REPO="10thmagnitude/terraform"
#     # encrypted GH_TOKEN and AWS credentials
#     - secure: "EBtNoRGUNjgom7lk6+O7Zh9A33X/251Cg7j5C+HqfkPMQcQwS6MEAXPT1vbnh1HoQixR1e6VTHdXxvWyE/14+98qtJiHnSbGiY67ZvQNDuFLb2+PKx7xhhl9heNj8Xk1K1SYJtfYQZIvZNl32V9db6eR3r7kKlWlpUVmnSnXrnm4ztI8se45OX/XPjAnARdBvkpbcTSprrAf7Qudc5R86ain18tJah6PICd12TIH4Cpdcr6CVL8kRK808VH+AS2oii7QcKXc084gBOJJLCiwa2DrcSEPOOk0AIn5ft+XVcaCsV6oOc6NliFKEPoJkaxbYWtunDlnqgB6epuaGrf99TfCg4E9R8sXBFqJwdMGDu3xM6Nddw87tMj/oCbUmjrNnl4qAxIMBD2TdjwFS1lNaXAML8W/jx3bNGSEg5MAYrqLL32eJta/vxRJwpCVnXUHxef9JcZMNZcvuKMdHC98JQIYbGRRFZ0cFtqMe63tgWafCi3WS+FIqSWnGdiKZ7dS110ANHaiQkDAZKTlh/9YJpzR9LyOoq7xXYtQIUovyDD2j498mAkcgByEbyZ39k6xMvLHHXsdUq25tdaMvqE3ZUASIDWqDk1QPfxkXX6n62Tj2X1HCA+3JI/DKyEfzt3QV4rntiP4Qv9jSuxNpd47rgsgVFg+HGJmko9QzAA/g+E="

branches:
  only:
  - master
  - /^(?i:topic)-.*$/


##todo: switch to before_script and script

# install terraform
before_deploy:
  - curl -fSL "https://releases.hashicorp.com/terraform/0.9.3/terraform_0.9.3_linux_amd64.zip" -o terraform.zip
  - sudo unzip terraform.zip -d /opt/terraform
  - sudo ln -s /opt/terraform/terraform /usr/bin/terraform
  - rm -f terraform.zip

# terraform apply
deploy:
  - provider: script
    skip_cleanup: true
    script: cd $TEST_DIR && "./deploy.sh"
    on:
      repo: 10thmagnitude/terraform
      branch: 101-vm-simple-linux
      condition: false  # re-enable when examples exist in master 
>>>>>>> ca65fe31
<|MERGE_RESOLUTION|>--- conflicted
+++ resolved
@@ -1,4 +1,3 @@
-<<<<<<< HEAD
 sudo: required
 
 services:
@@ -12,6 +11,7 @@
 
 branches:
   only:
+  - master
   - /^(?i:topic)-.*$/
 
 # install terraform
@@ -29,42 +29,4 @@
       branch: topic-101-vm-simple-linux
 
 # destroy resources with Azure CLI
-after_deploy: cd $TRAVIS_BUILD_DIR/$TEST_DIR && ./after_deploy.sh
-=======
-language: generic
-
-# establish environment variables
-env:
-  - TEST_DIR=examples/101-vm-simple-linux
-#   global:
-#     - GH_USER_NAME="travis-ci"
-#     - GH_USER_EMAIL="mikedball@gmail.com"
-#     - GH_REPO="10thmagnitude/terraform"
-#     # encrypted GH_TOKEN and AWS credentials
-#     - secure: "EBtNoRGUNjgom7lk6+O7Zh9A33X/251Cg7j5C+HqfkPMQcQwS6MEAXPT1vbnh1HoQixR1e6VTHdXxvWyE/14+98qtJiHnSbGiY67ZvQNDuFLb2+PKx7xhhl9heNj8Xk1K1SYJtfYQZIvZNl32V9db6eR3r7kKlWlpUVmnSnXrnm4ztI8se45OX/XPjAnARdBvkpbcTSprrAf7Qudc5R86ain18tJah6PICd12TIH4Cpdcr6CVL8kRK808VH+AS2oii7QcKXc084gBOJJLCiwa2DrcSEPOOk0AIn5ft+XVcaCsV6oOc6NliFKEPoJkaxbYWtunDlnqgB6epuaGrf99TfCg4E9R8sXBFqJwdMGDu3xM6Nddw87tMj/oCbUmjrNnl4qAxIMBD2TdjwFS1lNaXAML8W/jx3bNGSEg5MAYrqLL32eJta/vxRJwpCVnXUHxef9JcZMNZcvuKMdHC98JQIYbGRRFZ0cFtqMe63tgWafCi3WS+FIqSWnGdiKZ7dS110ANHaiQkDAZKTlh/9YJpzR9LyOoq7xXYtQIUovyDD2j498mAkcgByEbyZ39k6xMvLHHXsdUq25tdaMvqE3ZUASIDWqDk1QPfxkXX6n62Tj2X1HCA+3JI/DKyEfzt3QV4rntiP4Qv9jSuxNpd47rgsgVFg+HGJmko9QzAA/g+E="
-
-branches:
-  only:
-  - master
-  - /^(?i:topic)-.*$/
-
-
-##todo: switch to before_script and script
-
-# install terraform
-before_deploy:
-  - curl -fSL "https://releases.hashicorp.com/terraform/0.9.3/terraform_0.9.3_linux_amd64.zip" -o terraform.zip
-  - sudo unzip terraform.zip -d /opt/terraform
-  - sudo ln -s /opt/terraform/terraform /usr/bin/terraform
-  - rm -f terraform.zip
-
-# terraform apply
-deploy:
-  - provider: script
-    skip_cleanup: true
-    script: cd $TEST_DIR && "./deploy.sh"
-    on:
-      repo: 10thmagnitude/terraform
-      branch: 101-vm-simple-linux
-      condition: false  # re-enable when examples exist in master 
->>>>>>> ca65fe31
+after_deploy: cd $TRAVIS_BUILD_DIR/$TEST_DIR && ./after_deploy.sh